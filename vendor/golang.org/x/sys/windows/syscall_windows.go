--- conflicted
+++ resolved
@@ -10,7 +10,6 @@
 	errorspkg "errors"
 	"sync"
 	"syscall"
-	"time"
 	"unicode/utf16"
 	"unsafe"
 )
@@ -56,10 +55,6 @@
 	FILE_UNICODE_ON_DISK              = 0x00000004
 	FILE_VOLUME_IS_COMPRESSED         = 0x00008000
 	FILE_VOLUME_QUOTAS                = 0x00000020
-
-	// Return values of SleepEx and other APC functions
-	STATUS_USER_APC    = 0x000000C0
-	WAIT_IO_COMPLETION = STATUS_USER_APC
 )
 
 // StringToUTF16 is deprecated. Use UTF16FromString instead.
@@ -139,8 +134,7 @@
 //sys	GetVersion() (ver uint32, err error)
 //sys	FormatMessage(flags uint32, msgsrc uintptr, msgid uint32, langid uint32, buf []uint16, args *byte) (n uint32, err error) = FormatMessageW
 //sys	ExitProcess(exitcode uint32)
-//sys	IsWow64Process(handle Handle, isWow64 *bool) (err error) = IsWow64Process
-//sys	CreateFile(name *uint16, access uint32, mode uint32, sa *SecurityAttributes, createmode uint32, attrs uint32, templatefile Handle) (handle Handle, err error) [failretval==InvalidHandle] = CreateFileW
+//sys	CreateFile(name *uint16, access uint32, mode uint32, sa *SecurityAttributes, createmode uint32, attrs uint32, templatefile int32) (handle Handle, err error) [failretval==InvalidHandle] = CreateFileW
 //sys	ReadFile(handle Handle, buf []byte, done *uint32, overlapped *Overlapped) (err error)
 //sys	WriteFile(handle Handle, buf []byte, done *uint32, overlapped *Overlapped) (err error)
 //sys	GetOverlappedResult(handle Handle, overlapped *Overlapped, done *uint32, wait bool) (err error)
@@ -172,19 +166,11 @@
 //sys	CancelIo(s Handle) (err error)
 //sys	CancelIoEx(s Handle, o *Overlapped) (err error)
 //sys	CreateProcess(appName *uint16, commandLine *uint16, procSecurity *SecurityAttributes, threadSecurity *SecurityAttributes, inheritHandles bool, creationFlags uint32, env *uint16, currentDir *uint16, startupInfo *StartupInfo, outProcInfo *ProcessInformation) (err error) = CreateProcessW
-<<<<<<< HEAD
-//sys	OpenProcess(desiredAccess uint32, inheritHandle bool, processId uint32) (handle Handle, err error)
-//sys	ShellExecute(hwnd Handle, verb *uint16, file *uint16, args *uint16, cwd *uint16, showCmd int32) (err error) = shell32.ShellExecuteW
-//sys	shGetKnownFolderPath(id *KNOWNFOLDERID, flags uint32, token Token, path **uint16) (ret error) = shell32.SHGetKnownFolderPath
-=======
 //sys	OpenProcess(da uint32, inheritHandle bool, pid uint32) (handle Handle, err error)
-//sys	ShellExecute(hwnd Handle, verb *uint16, file *uint16, args *uint16, cwd *uint16, showCmd int32) (err error) = shell32.ShellExecuteW
->>>>>>> 2ef74633
 //sys	TerminateProcess(handle Handle, exitcode uint32) (err error)
 //sys	GetExitCodeProcess(handle Handle, exitcode *uint32) (err error)
 //sys	GetStartupInfo(startupInfo *StartupInfo) (err error) = GetStartupInfoW
 //sys	GetCurrentProcess() (pseudoHandle Handle, err error)
-//sys	GetCurrentThread() (pseudoHandle Handle, err error)
 //sys	GetProcessTimes(handle Handle, creationTime *Filetime, exitTime *Filetime, kernelTime *Filetime, userTime *Filetime) (err error)
 //sys	DuplicateHandle(hSourceProcessHandle Handle, hSourceHandle Handle, hTargetProcessHandle Handle, lpTargetHandle *Handle, dwDesiredAccess uint32, bInheritHandle bool, dwOptions uint32) (err error)
 //sys	WaitForSingleObject(handle Handle, waitMilliseconds uint32) (event uint32, err error) [failretval==0xffffffff]
@@ -199,9 +185,6 @@
 //sys	FreeEnvironmentStrings(envs *uint16) (err error) = kernel32.FreeEnvironmentStringsW
 //sys	GetEnvironmentVariable(name *uint16, buffer *uint16, size uint32) (n uint32, err error) = kernel32.GetEnvironmentVariableW
 //sys	SetEnvironmentVariable(name *uint16, value *uint16) (err error) = kernel32.SetEnvironmentVariableW
-//sys	CreateEnvironmentBlock(block **uint16, token Token, inheritExisting bool) (err error) = userenv.CreateEnvironmentBlock
-//sys	DestroyEnvironmentBlock(block *uint16) (err error) = userenv.DestroyEnvironmentBlock
-//sys	getTickCount64() (ms uint64) = kernel32.GetTickCount64
 //sys	SetFileTime(handle Handle, ctime *Filetime, atime *Filetime, wtime *Filetime) (err error)
 //sys	GetFileAttributes(name *uint16) (attrs uint32, err error) [failretval==INVALID_FILE_ATTRIBUTES] = kernel32.GetFileAttributesW
 //sys	SetFileAttributes(name *uint16, attrs uint32) (err error) = kernel32.SetFileAttributesW
@@ -240,7 +223,7 @@
 //sys	RegQueryInfoKey(key Handle, class *uint16, classLen *uint32, reserved *uint32, subkeysLen *uint32, maxSubkeyLen *uint32, maxClassLen *uint32, valuesLen *uint32, maxValueNameLen *uint32, maxValueLen *uint32, saLen *uint32, lastWriteTime *Filetime) (regerrno error) = advapi32.RegQueryInfoKeyW
 //sys	RegEnumKeyEx(key Handle, index uint32, name *uint16, nameLen *uint32, reserved *uint32, class *uint16, classLen *uint32, lastWriteTime *Filetime) (regerrno error) = advapi32.RegEnumKeyExW
 //sys	RegQueryValueEx(key Handle, name *uint16, reserved *uint32, valtype *uint32, buf *byte, buflen *uint32) (regerrno error) = advapi32.RegQueryValueExW
-//sys	GetCurrentProcessId() (pid uint32) = kernel32.GetCurrentProcessId
+//sys	getCurrentProcessId() (pid uint32) = kernel32.GetCurrentProcessId
 //sys	GetConsoleMode(console Handle, mode *uint32) (err error) = kernel32.GetConsoleMode
 //sys	SetConsoleMode(console Handle, mode uint32) (err error) = kernel32.SetConsoleMode
 //sys	GetConsoleScreenBufferInfo(console Handle, info *ConsoleScreenBufferInfo) (err error) = kernel32.GetConsoleScreenBufferInfo
@@ -249,8 +232,6 @@
 //sys	CreateToolhelp32Snapshot(flags uint32, processId uint32) (handle Handle, err error) [failretval==InvalidHandle] = kernel32.CreateToolhelp32Snapshot
 //sys	Process32First(snapshot Handle, procEntry *ProcessEntry32) (err error) = kernel32.Process32FirstW
 //sys	Process32Next(snapshot Handle, procEntry *ProcessEntry32) (err error) = kernel32.Process32NextW
-//sys	Thread32First(snapshot Handle, threadEntry *ThreadEntry32) (err error)
-//sys	Thread32Next(snapshot Handle, threadEntry *ThreadEntry32) (err error)
 //sys	DeviceIoControl(handle Handle, ioControlCode uint32, inBuffer *byte, inBufferSize uint32, outBuffer *byte, outBufferSize uint32, bytesReturned *uint32, overlapped *Overlapped) (err error)
 // This function returns 1 byte BOOLEAN rather than the 4 byte BOOL.
 //sys	CreateSymbolicLink(symlinkfilename *uint16, targetfilename *uint16, flags uint32) (err error) [failretval&0xff==0] = CreateSymbolicLinkW
@@ -262,21 +243,6 @@
 //sys	SetEvent(event Handle) (err error) = kernel32.SetEvent
 //sys	ResetEvent(event Handle) (err error) = kernel32.ResetEvent
 //sys	PulseEvent(event Handle) (err error) = kernel32.PulseEvent
-//sys	SleepEx(milliseconds uint32, alertable bool) (ret uint32) = kernel32.SleepEx
-//sys	CreateJobObject(jobAttr *SecurityAttributes, name *uint16) (handle Handle, err error) = kernel32.CreateJobObjectW
-//sys	AssignProcessToJobObject(job Handle, process Handle) (err error) = kernel32.AssignProcessToJobObject
-//sys	TerminateJobObject(job Handle, exitCode uint32) (err error) = kernel32.TerminateJobObject
-//sys	SetErrorMode(mode uint32) (ret uint32) = kernel32.SetErrorMode
-//sys	ResumeThread(thread Handle) (ret uint32, err error) [failretval==0xffffffff] = kernel32.ResumeThread
-//sys	SetPriorityClass(process Handle, priorityClass uint32) (err error) = kernel32.SetPriorityClass
-//sys	GetPriorityClass(process Handle) (ret uint32, err error) = kernel32.GetPriorityClass
-//sys	SetInformationJobObject(job Handle, JobObjectInformationClass uint32, JobObjectInformation uintptr, JobObjectInformationLength uint32) (ret int, err error)
-//sys	GenerateConsoleCtrlEvent(ctrlEvent uint32, processGroupID uint32) (err error)
-<<<<<<< HEAD
-//sys	GetProcessId(process Handle) (id uint32, err error)
-//sys	OpenThread(desiredAccess uint32, inheritHandle bool, threadId uint32) (handle Handle, err error)
-=======
->>>>>>> 2ef74633
 
 // Volume Management Functions
 //sys	DefineDosDevice(flags uint32, deviceName *uint16, targetPath *uint16) (err error) = DefineDosDeviceW
@@ -298,15 +264,6 @@
 //sys	QueryDosDevice(deviceName *uint16, targetPath *uint16, max uint32) (n uint32, err error) [failretval==0] = QueryDosDeviceW
 //sys	SetVolumeLabel(rootPathName *uint16, volumeName *uint16) (err error) = SetVolumeLabelW
 //sys	SetVolumeMountPoint(volumeMountPoint *uint16, volumeName *uint16) (err error) = SetVolumeMountPointW
-//sys	MessageBox(hwnd Handle, text *uint16, caption *uint16, boxtype uint32) (ret int32, err error) [failretval==0] = user32.MessageBoxW
-//sys	clsidFromString(lpsz *uint16, pclsid *GUID) (ret error) = ole32.CLSIDFromString
-//sys	stringFromGUID2(rguid *GUID, lpsz *uint16, cchMax int32) (chars int32) = ole32.StringFromGUID2
-//sys	coCreateGuid(pguid *GUID) (ret error) = ole32.CoCreateGuid
-<<<<<<< HEAD
-//sys	coTaskMemFree(address unsafe.Pointer) = ole32.CoTaskMemFree
-//sys	rtlGetVersion(info *OsVersionInfoEx) (ret error) = ntdll.RtlGetVersion
-=======
->>>>>>> 2ef74633
 
 // syscall interface implementation for other packages
 
@@ -521,10 +478,6 @@
 	return string(utf16.Decode(b[0:n])), nil
 }
 
-func DurationSinceBoot() time.Duration {
-	return time.Duration(getTickCount64()) * time.Millisecond
-}
-
 func Ftruncate(fd Handle, length int64) (err error) {
 	curoffset, e := Seek(fd, 0, 1)
 	if e != nil {
@@ -608,6 +561,9 @@
 }
 
 func Chmod(path string, mode uint32) (err error) {
+	if mode == 0 {
+		return syscall.EINVAL
+	}
 	p, e := UTF16PtrFromString(path)
 	if e != nil {
 		return e
@@ -1134,7 +1090,7 @@
 	return syscall.EWINDOWS
 }
 
-func Getpid() (pid int) { return int(GetCurrentProcessId()) }
+func Getpid() (pid int) { return int(getCurrentProcessId()) }
 
 func FindFirstFile(name *uint16, data *Win32finddata) (handle Handle, err error) {
 	// NOTE(rsc): The Win32finddata struct is wrong for the system call:
@@ -1261,74 +1217,4 @@
 	n = copy(buf, []byte(s))
 
 	return n, nil
-}
-
-// GUIDFromString parses a string in the form of
-// "{XXXXXX-XXXX-XXXX-XXXX-XXXXXXXXXXXX}" into a GUID.
-func GUIDFromString(str string) (GUID, error) {
-	guid := GUID{}
-	str16, err := syscall.UTF16PtrFromString(str)
-	if err != nil {
-		return guid, err
-	}
-	err = clsidFromString(str16, &guid)
-	if err != nil {
-		return guid, err
-	}
-	return guid, nil
-}
-
-// GenerateGUID creates a new random GUID.
-func GenerateGUID() (GUID, error) {
-	guid := GUID{}
-	err := coCreateGuid(&guid)
-	if err != nil {
-		return guid, err
-	}
-	return guid, nil
-}
-
-// String returns the canonical string form of the GUID,
-// in the form of "{XXXXXX-XXXX-XXXX-XXXX-XXXXXXXXXXXX}".
-func (guid GUID) String() string {
-	var str [100]uint16
-	chars := stringFromGUID2(&guid, &str[0], int32(len(str)))
-	if chars <= 1 {
-		return ""
-	}
-	return string(utf16.Decode(str[:chars-1]))
-<<<<<<< HEAD
-}
-
-// KnownFolderPath returns a well-known folder path for the current user, specified by one of
-// the FOLDERID_ constants, and chosen and optionally created based on a KF_ flag.
-func KnownFolderPath(folderID *KNOWNFOLDERID, flags uint32) (string, error) {
-	return Token(0).KnownFolderPath(folderID, flags)
-}
-
-// KnownFolderPath returns a well-known folder path for the user token, specified by one of
-// the FOLDERID_ constants, and chosen and optionally created based on a KF_ flag.
-func (t Token) KnownFolderPath(folderID *KNOWNFOLDERID, flags uint32) (string, error) {
-	var p *uint16
-	err := shGetKnownFolderPath(folderID, flags, t, &p)
-	if err != nil {
-		return "", err
-	}
-	defer coTaskMemFree(unsafe.Pointer(p))
-	return UTF16ToString((*[(1 << 30) - 1]uint16)(unsafe.Pointer(p))[:]), nil
-}
-
-// RtlGetVersion returns the true version of the underlying operating system, ignoring
-// any manifesting or compatibility layers on top of the win32 layer.
-func RtlGetVersion() *OsVersionInfoEx {
-	info := &OsVersionInfoEx{}
-	info.osVersionInfoSize = uint32(unsafe.Sizeof(*info))
-	// According to documentation, this function always succeeds.
-	// The function doesn't even check the validity of the
-	// osVersionInfoSize member. Disassembling ntdll.dll indicates
-	// that the documentation is indeed correct about that.
-	_ = rtlGetVersion(info)
-	return info
-=======
->>>>>>> 2ef74633
 }