package messaging

import (
	"context"
	"errors"
	"net"
	"os"
	"sync"
	"testing"
	"time"

	"github.com/skycoin/skycoin/src/util/logging"
	"github.com/stretchr/testify/assert"
	"github.com/stretchr/testify/require"

	"github.com/skycoin/skywire/pkg/cipher"
	"github.com/skycoin/skywire/pkg/messaging-discovery/client"
	"github.com/skycoin/skywire/pkg/transport"
)

func TestMain(m *testing.M) {
	lvl, _ := logging.LevelFromString("error") // nolint: errcheck
	logging.SetLevel(lvl)
	os.Exit(m.Run())
}

func TestClientDial(t *testing.T) {
	discovery := client.NewMock()
<<<<<<< HEAD
	c := NewMsgFactory(&Config{pk, sk, discovery, 0, 0})
	c.retries = 0
=======
>>>>>>> b917300e

	srv, err := newMockServer(discovery)
	require.NoError(t, err)
	srvPK := srv.config.Public

<<<<<<< HEAD
	anotherPK, anotherSK := cipher.GenerateKeyPair()
	anotherClient := NewMsgFactory(&Config{anotherPK, anotherSK, discovery, 0, 0})
	require.NoError(t, anotherClient.ConnectToInitialServers(context.TODO(), 1))
=======
	pk1, sk1 := cipher.GenerateKeyPair()
	c1 := NewClient(&Config{pk1, sk1, discovery, 0, 0})

	pk2, sk2 := cipher.GenerateKeyPair()
	c2 := NewClient(&Config{pk2, sk2, discovery, 0, 0})
	require.NoError(t, c2.ConnectToInitialServers(context.TODO(), 1))
>>>>>>> b917300e

	var (
		tp2     transport.Transport
		tp2Err  error
		tp2Done = make(chan struct{})
	)
	go func() {
		tp2, tp2Err = c2.Accept(context.TODO())
		close(tp2Done)
	}()

	var (
		tp1     transport.Transport
		tp1Err  error
		tp1Done = make(chan struct{})
	)
	go func() {
		tp1, tp1Err = c1.Dial(context.TODO(), pk2)
		close(tp1Done)
	}()

	<-tp1Done
	require.NoError(t, tp1Err)
	require.NotNil(t, c1.getLink(srvPK).chans.get(0))

	entry, err := discovery.Entry(context.TODO(), pk1)
	require.NoError(t, err)
	require.Len(t, entry.Client.DelegatedServers, 1)

	<-tp2Done
	require.NoError(t, tp2Err)
	require.NotNil(t, c2.getLink(srvPK).chans.get(0))

	go tp1.Write([]byte("foo")) // nolint: errcheck

	buf := make([]byte, 3)
	n, err := tp2.Read(buf)
	require.NoError(t, err)
	assert.Equal(t, 3, n)
	assert.Equal(t, []byte("foo"), buf)

	go tp2.Write([]byte("bar")) // nolint: errcheck

	buf = make([]byte, 3)
	n, err = tp1.Read(buf)
	require.NoError(t, err)
	assert.Equal(t, 3, n)
	assert.Equal(t, []byte("bar"), buf)

	require.NoError(t, tp1.Close())
	require.NoError(t, tp2.Close())

	// It is expected for the messaging client to delete the channel for chanList eventually.
	require.True(t, retry(time.Second*10, time.Second, func() bool {
		return c2.getLink(srvPK).chans.get(0) == nil
	}))
}

// retries until successful under a given deadline.
// 'tick' specifies the break duration before retry.
func retry(deadline, tick time.Duration, do func() bool) bool {
	timer := time.NewTimer(deadline)
	defer timer.Stop()

	done := make(chan struct{})
	doneOnce := new(sync.Once)
	defer doneOnce.Do(func() { close(done) })

	go func() {
		for {
			select {
			case <-done:
				return
			case <-time.Tick(tick):
				if ok := do(); ok {
					doneOnce.Do(func() { close(done) })
					return
				}
			}
		}
	}()

	for {
		select {
		case <-timer.C:
			return false
		case <-done:
			return true
		}
	}
}

type mockServer struct {
	*Pool

	links []*Link
	mu    sync.Mutex
}

func newMockServer(discovery client.APIClient) (*mockServer, error) {
	pk, sk := cipher.GenerateKeyPair()
	srv := &mockServer{}
	pool := NewPool(DefaultLinkConfig(), &Callbacks{
		HandshakeComplete: srv.onHandshake,
		Data:              srv.onData,
	})
	pool.config.Public = pk
	pool.config.Secret = sk

	l, err := net.Listen("tcp", "127.0.0.1:0")
	if err != nil {
		return nil, err
	}
	go pool.Respond(l) // nolint: errcheck

	entry := client.NewServerEntry(pk, 0, l.Addr().String(), 10)
	if err := entry.Sign(sk); err != nil {
		return nil, err
	}
	if err := discovery.SetEntry(context.TODO(), entry); err != nil {
		return nil, err
	}

	srv.Pool = pool
	return srv, nil
}

func (s *mockServer) onHandshake(l *Link) {
	s.mu.Lock()
	s.links = append(s.links, l)
	s.mu.Unlock()
}

func (s *mockServer) onData(l *Link, frameType FrameType, body []byte) error {
	ol, err := s.oppositeLink(l)
	if err != nil {
		return err
	}

	channelID := body[0]
	switch frameType {
	case FrameTypeOpenChannel:
		_, err = ol.SendOpenChannel(channelID, l.Remote(), body[34:])
	case FrameTypeChannelOpened:
		_, err = ol.SendChannelOpened(channelID, channelID, body[2:])
	case FrameTypeCloseChannel:
		l.SendChannelClosed(channelID) // nolint
		_, err = ol.SendCloseChannel(channelID)
	case FrameTypeChannelClosed:
		_, err = ol.SendChannelClosed(channelID)
	case FrameTypeSend:
		_, err = ol.Send(channelID, body[1:])
	}

	return err
}

func (s *mockServer) oppositeLink(l *Link) (*Link, error) {
	s.mu.Lock()
	defer s.mu.Unlock()
	for _, link := range s.links {
		if link != l {
			return link, nil
		}
	}

	return nil, errors.New("unknown link")
}<|MERGE_RESOLUTION|>--- conflicted
+++ resolved
@@ -25,29 +25,18 @@
 }
 
 func TestClientDial(t *testing.T) {
+	pk, sk := cipher.GenerateKeyPair()
 	discovery := client.NewMock()
-<<<<<<< HEAD
-	c := NewMsgFactory(&Config{pk, sk, discovery, 0, 0})
-	c.retries = 0
-=======
->>>>>>> b917300e
+	c1 := NewMsgFactory(&Config{pk, sk, discovery, 0, 0})
+	c1.retries = 0
 
 	srv, err := newMockServer(discovery)
 	require.NoError(t, err)
 	srvPK := srv.config.Public
 
-<<<<<<< HEAD
 	anotherPK, anotherSK := cipher.GenerateKeyPair()
-	anotherClient := NewMsgFactory(&Config{anotherPK, anotherSK, discovery, 0, 0})
-	require.NoError(t, anotherClient.ConnectToInitialServers(context.TODO(), 1))
-=======
-	pk1, sk1 := cipher.GenerateKeyPair()
-	c1 := NewClient(&Config{pk1, sk1, discovery, 0, 0})
-
-	pk2, sk2 := cipher.GenerateKeyPair()
-	c2 := NewClient(&Config{pk2, sk2, discovery, 0, 0})
+	c2 := NewMsgFactory(&Config{anotherPK, anotherSK, discovery, 0, 0})
 	require.NoError(t, c2.ConnectToInitialServers(context.TODO(), 1))
->>>>>>> b917300e
 
 	var (
 		tp2     transport.Transport
@@ -65,7 +54,7 @@
 		tp1Done = make(chan struct{})
 	)
 	go func() {
-		tp1, tp1Err = c1.Dial(context.TODO(), pk2)
+		tp1, tp1Err = c1.Dial(context.TODO(), anotherPK)
 		close(tp1Done)
 	}()
 
@@ -73,7 +62,7 @@
 	require.NoError(t, tp1Err)
 	require.NotNil(t, c1.getLink(srvPK).chans.get(0))
 
-	entry, err := discovery.Entry(context.TODO(), pk1)
+	entry, err := discovery.Entry(context.TODO(), pk)
 	require.NoError(t, err)
 	require.Len(t, entry.Client.DelegatedServers, 1)
 
