--- conflicted
+++ resolved
@@ -320,11 +320,9 @@
 		}
 		return s.dc.SetEntry(ctx, entry)
 	}
-<<<<<<< HEAD
+
 	entry.Server.Address = s.lis.Addr().String()
-=======
-	entry.Server.Address = s.addr
 	s.log.Infoln("updatingEntry:", entry)
->>>>>>> 2b009d71
+
 	return s.dc.UpdateEntry(ctx, s.sk, entry)
 }